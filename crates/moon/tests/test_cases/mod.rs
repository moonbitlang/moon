--- conflicted
+++ resolved
@@ -770,10 +770,18 @@
     );
     check(
         &output,
+        #[cfg(windows)]
         expect![[r#"
             moonc build-package $ROOT/a/b/single.mbt -o $ROOT/a/b/target/single.core -std-path $MOON_HOME/lib/core/target/native/release/bundle -is-main -pkg moon/run/single -g -O0 -source-map -target native
             moonc link-core $MOON_HOME/lib/core/target/native/release/bundle/abort/abort.core $MOON_HOME/lib/core/target/native/release/bundle/core.core $ROOT/a/b/target/single.core -o $ROOT/a/b/target/single.c -pkg-sources moon/run/single:$ROOT/a/b -pkg-sources moonbitlang/core:$MOON_HOME/lib/core -g -O0 -source-map -target native
             cc -o $ROOT/a/b/target/single.exe -I$MOON_HOME/include -fwrapv -fno-strict-aliasing -O0 $MOON_HOME/lib/runtime.c $ROOT/a/b/target/single.c -lm
+            $ROOT/a/b/target/single.exe
+        "#]],
+        #[cfg(not(windows))]
+        expect![[r#"
+            moonc build-package $ROOT/a/b/single.mbt -o $ROOT/a/b/target/single.core -std-path $MOON_HOME/lib/core/target/native/release/bundle -is-main -pkg moon/run/single -g -O0 -source-map -target native
+            moonc link-core $MOON_HOME/lib/core/target/native/release/bundle/core.core $ROOT/a/b/target/single.core -o $ROOT/a/b/target/single.c -pkg-sources moon/run/single:$ROOT/a/b -pkg-sources moonbitlang/core:$MOON_HOME/lib/core -g -O0 -source-map -target native
+            cc -o $ROOT/a/b/target/single.out -I$MOON_HOME/include -L$MOON_HOME/lib -fwrapv -fno-strict-aliasing -O0 $MOON_HOME/lib/runtime.c $ROOT/a/b/target/single.c -lm
             $ROOT/a/b/target/single.exe
         "#]],
     );
@@ -818,862 +826,8 @@
     check(
         &output,
         expect![[r#"
-<<<<<<< HEAD
             moonc build-package $ROOT/a/b/single.mbt -o $ROOT/a/b/target/single.core -std-path $MOON_HOME/lib/core/target/wasm-gc/release/bundle -is-main -pkg moon/run/single -g -O0 -source-map -target wasm-gc
             moonc link-core $MOON_HOME/lib/core/target/wasm-gc/release/bundle/abort/abort.core $MOON_HOME/lib/core/target/wasm-gc/release/bundle/core.core $ROOT/a/b/target/single.core -o $ROOT/a/b/target/single.wasm -pkg-sources moon/run/single:$ROOT/a/b -pkg-sources moonbitlang/core:$MOON_HOME/lib/core -g -O0 -source-map -target wasm-gc
-=======
-            moonc build-package ./lib/hello.mbt -o ./target/wasm-gc/debug/build/lib/lib.core -pkg hello/lib -pkg-sources hello/lib:./lib -target wasm-gc -g -O0 -source-map
-            moonc build-package ./main/main.mbt -o ./target/wasm-gc/debug/build/main/main.core -pkg hello/main -is-main -i ./target/wasm-gc/debug/build/lib/lib.mi:lib -pkg-sources hello/main:./main -target wasm-gc -g -O0 -source-map
-            moonc link-core ./target/wasm-gc/debug/build/lib/lib.core ./target/wasm-gc/debug/build/main/main.core -main hello/main -o ./target/wasm-gc/debug/build/main/main.wasm -pkg-config-path ./main/moon.pkg.json -pkg-sources hello/lib:./lib -pkg-sources hello/main:./main -target wasm-gc -g -O0 -source-map
-        "#]],
-    );
-
-    check(
-        get_stdout(&dir, ["run", "main", "--dry-run", "--nostd"]),
-        expect![[r#"
-            moonc build-package ./lib/hello.mbt -o ./target/wasm-gc/release/build/lib/lib.core -pkg hello/lib -pkg-sources hello/lib:./lib -target wasm-gc
-            moonc build-package ./main/main.mbt -o ./target/wasm-gc/release/build/main/main.core -pkg hello/main -is-main -i ./target/wasm-gc/release/build/lib/lib.mi:lib -pkg-sources hello/main:./main -target wasm-gc
-            moonc link-core ./target/wasm-gc/release/build/lib/lib.core ./target/wasm-gc/release/build/main/main.core -main hello/main -o ./target/wasm-gc/release/build/main/main.wasm -pkg-config-path ./main/moon.pkg.json -pkg-sources hello/lib:./lib -pkg-sources hello/main:./main -target wasm-gc
-            moonrun ./target/wasm-gc/release/build/main/main.wasm
-        "#]],
-    );
-
-    check(
-        get_stdout(&dir, ["run", "main", "--dry-run", "--debug", "--nostd"]),
-        expect![[r#"
-            moonc build-package ./lib/hello.mbt -o ./target/wasm-gc/debug/build/lib/lib.core -pkg hello/lib -pkg-sources hello/lib:./lib -target wasm-gc -g -O0 -source-map
-            moonc build-package ./main/main.mbt -o ./target/wasm-gc/debug/build/main/main.core -pkg hello/main -is-main -i ./target/wasm-gc/debug/build/lib/lib.mi:lib -pkg-sources hello/main:./main -target wasm-gc -g -O0 -source-map
-            moonc link-core ./target/wasm-gc/debug/build/lib/lib.core ./target/wasm-gc/debug/build/main/main.core -main hello/main -o ./target/wasm-gc/debug/build/main/main.wasm -pkg-config-path ./main/moon.pkg.json -pkg-sources hello/lib:./lib -pkg-sources hello/main:./main -target wasm-gc -g -O0 -source-map
-            moonrun ./target/wasm-gc/debug/build/main/main.wasm
-        "#]],
-    );
-    check(
-        get_stdout(
-            &dir,
-            ["build", "--target", "wasm-gc", "--dry-run", "--nostd"],
-        ),
-        expect![[r#"
-            moonc build-package ./lib/hello.mbt -o ./target/wasm-gc/release/build/lib/lib.core -pkg hello/lib -pkg-sources hello/lib:./lib -target wasm-gc
-            moonc build-package ./main/main.mbt -o ./target/wasm-gc/release/build/main/main.core -pkg hello/main -is-main -i ./target/wasm-gc/release/build/lib/lib.mi:lib -pkg-sources hello/main:./main -target wasm-gc
-            moonc link-core ./target/wasm-gc/release/build/lib/lib.core ./target/wasm-gc/release/build/main/main.core -main hello/main -o ./target/wasm-gc/release/build/main/main.wasm -pkg-config-path ./main/moon.pkg.json -pkg-sources hello/lib:./lib -pkg-sources hello/main:./main -target wasm-gc
-        "#]],
-    );
-    check(
-        get_stdout(
-            &dir,
-            [
-                "build",
-                "--dry-run",
-                "--target",
-                "wasm-gc",
-                "--debug",
-                "--nostd",
-            ],
-        ),
-        expect![[r#"
-            moonc build-package ./lib/hello.mbt -o ./target/wasm-gc/debug/build/lib/lib.core -pkg hello/lib -pkg-sources hello/lib:./lib -target wasm-gc -g -O0 -source-map
-            moonc build-package ./main/main.mbt -o ./target/wasm-gc/debug/build/main/main.core -pkg hello/main -is-main -i ./target/wasm-gc/debug/build/lib/lib.mi:lib -pkg-sources hello/main:./main -target wasm-gc -g -O0 -source-map
-            moonc link-core ./target/wasm-gc/debug/build/lib/lib.core ./target/wasm-gc/debug/build/main/main.core -main hello/main -o ./target/wasm-gc/debug/build/main/main.wasm -pkg-config-path ./main/moon.pkg.json -pkg-sources hello/lib:./lib -pkg-sources hello/main:./main -target wasm-gc -g -O0 -source-map
-        "#]],
-    );
-
-    check(
-        get_stdout(
-            &dir,
-            ["run", "main", "--target", "wasm-gc", "--dry-run", "--nostd"],
-        ),
-        expect![[r#"
-            moonc build-package ./lib/hello.mbt -o ./target/wasm-gc/release/build/lib/lib.core -pkg hello/lib -pkg-sources hello/lib:./lib -target wasm-gc
-            moonc build-package ./main/main.mbt -o ./target/wasm-gc/release/build/main/main.core -pkg hello/main -is-main -i ./target/wasm-gc/release/build/lib/lib.mi:lib -pkg-sources hello/main:./main -target wasm-gc
-            moonc link-core ./target/wasm-gc/release/build/lib/lib.core ./target/wasm-gc/release/build/main/main.core -main hello/main -o ./target/wasm-gc/release/build/main/main.wasm -pkg-config-path ./main/moon.pkg.json -pkg-sources hello/lib:./lib -pkg-sources hello/main:./main -target wasm-gc
-            moonrun ./target/wasm-gc/release/build/main/main.wasm
-        "#]],
-    );
-
-    check(
-        get_stdout(
-            &dir,
-            [
-                "run",
-                "main",
-                "--target",
-                "wasm-gc",
-                "--dry-run",
-                "--debug",
-                "--nostd",
-            ],
-        ),
-        expect![[r#"
-            moonc build-package ./lib/hello.mbt -o ./target/wasm-gc/debug/build/lib/lib.core -pkg hello/lib -pkg-sources hello/lib:./lib -target wasm-gc -g -O0 -source-map
-            moonc build-package ./main/main.mbt -o ./target/wasm-gc/debug/build/main/main.core -pkg hello/main -is-main -i ./target/wasm-gc/debug/build/lib/lib.mi:lib -pkg-sources hello/main:./main -target wasm-gc -g -O0 -source-map
-            moonc link-core ./target/wasm-gc/debug/build/lib/lib.core ./target/wasm-gc/debug/build/main/main.core -main hello/main -o ./target/wasm-gc/debug/build/main/main.wasm -pkg-config-path ./main/moon.pkg.json -pkg-sources hello/lib:./lib -pkg-sources hello/main:./main -target wasm-gc -g -O0 -source-map
-            moonrun ./target/wasm-gc/debug/build/main/main.wasm
-        "#]],
-    );
-
-    // release should conflict with debug
-    #[cfg(unix)]
-    {
-        check(
-            get_err_stderr(&dir, ["test", "--release", "--debug"]),
-            expect![[r#"
-                error: the argument '--release' cannot be used with '--debug'
-
-                Usage: moon test --release
-
-                For more information, try '--help'.
-            "#]],
-        );
-
-        check(
-            get_err_stderr(&dir, ["build", "--debug", "--release"]),
-            expect![[r#"
-                error: the argument '--debug' cannot be used with '--release'
-
-                Usage: moon build --debug
-
-                For more information, try '--help'.
-            "#]],
-        );
-
-        check(
-            get_err_stderr(&dir, ["check", "--release", "--debug"]),
-            expect![[r#"
-                error: the argument '--release' cannot be used with '--debug'
-
-                Usage: moon check --release [PACKAGE_PATH]
-
-                For more information, try '--help'.
-            "#]],
-        );
-
-        check(
-            get_err_stderr(&dir, ["run", "main", "--debug", "--release"]),
-            expect![[r#"
-                error: the argument '--debug' cannot be used with '--release'
-
-                Usage: moon run --debug <PACKAGE_OR_MBT_FILE> [ARGS]...
-
-                For more information, try '--help'.
-            "#]],
-        );
-    }
-}
-
-#[test]
-fn test_check_failed_should_write_pkg_json() {
-    let dir = TestDir::new("check_failed_should_write_pkg_json.in");
-    snapbox::cmd::Command::new(moon_bin())
-        .current_dir(&dir)
-        .args(["check"])
-        .assert()
-        .failure();
-
-    let pkg_json = dir.join("target/packages.json");
-    assert!(pkg_json.exists());
-}
-
-#[test]
-fn test_moon_run_with_cli_args() {
-    let dir = TestDir::new("moon_run_with_cli_args.in");
-
-    check(
-        get_stdout(&dir, ["run", "main", "--dry-run"]),
-        expect![[r#"
-            moonc build-package ./main/main_wasm.mbt -o ./target/wasm-gc/release/build/main/main.core -pkg username/hello/main -is-main -std-path $MOON_HOME/lib/core/target/wasm-gc/release/bundle -pkg-sources username/hello/main:./main -target wasm-gc
-            moonc link-core $MOON_HOME/lib/core/target/wasm-gc/release/bundle/core.core ./target/wasm-gc/release/build/main/main.core -main username/hello/main -o ./target/wasm-gc/release/build/main/main.wasm -pkg-config-path ./main/moon.pkg.json -pkg-sources username/hello/main:./main -pkg-sources moonbitlang/core:$MOON_HOME/lib/core -target wasm-gc
-            moonrun ./target/wasm-gc/release/build/main/main.wasm
-        "#]],
-    );
-
-    check(
-        get_stdout(
-            &dir,
-            [
-                "run",
-                "main",
-                "--dry-run",
-                "--",
-                "中文",
-                "😄👍",
-                "hello",
-                "1242",
-            ],
-        ),
-        expect![[r#"
-            moonc build-package ./main/main_wasm.mbt -o ./target/wasm-gc/release/build/main/main.core -pkg username/hello/main -is-main -std-path $MOON_HOME/lib/core/target/wasm-gc/release/bundle -pkg-sources username/hello/main:./main -target wasm-gc
-            moonc link-core $MOON_HOME/lib/core/target/wasm-gc/release/bundle/core.core ./target/wasm-gc/release/build/main/main.core -main username/hello/main -o ./target/wasm-gc/release/build/main/main.wasm -pkg-config-path ./main/moon.pkg.json -pkg-sources username/hello/main:./main -pkg-sources moonbitlang/core:$MOON_HOME/lib/core -target wasm-gc
-            moonrun ./target/wasm-gc/release/build/main/main.wasm -- 中文 😄👍 hello 1242
-        "#]],
-    );
-
-    let s = get_stdout(
-        &dir,
-        [
-            "run", "main", "--", "中文", "😄👍", "hello", "1242", "--flag",
-        ],
-    );
-    assert!(s.contains("\"中文\", \"😄👍\", \"hello\", \"1242\", \"--flag\""));
-
-    let s = get_stdout(
-        &dir,
-        [
-            "run", "main", "--target", "js", "--", "中文", "😄👍", "hello", "1242", "--flag",
-        ],
-    );
-    assert!(s.contains("\"中文\", \"😄👍\", \"hello\", \"1242\", \"--flag\""));
-}
-
-#[test]
-fn test_third_party() {
-    if std::env::var("CI").is_err() {
-        return;
-    }
-    let dir = TestDir::new("third_party.in");
-    get_stdout(&dir, ["update"]);
-    get_stdout(&dir, ["install"]);
-    get_stdout(&dir, ["build"]);
-    get_stdout(&dir, ["clean"]);
-
-    let actual = get_stderr(&dir, ["check"]);
-    assert!(actual.contains("moon: ran 4 tasks, now up to date"));
-
-    check(
-        get_stdout(&dir, ["test", "--dry-run", "--sort-input"]),
-        expect![[r#"
-            moon generate-test-driver --source-dir . --target-dir ./target --package username/hello/lib --sort-input --target wasm-gc --driver-kind internal --mode test
-            moonc build-package ./.mooncakes/lijunchen/hello18/lib/hello.mbt -w -a -alert -all -o ./target/wasm-gc/debug/test/.mooncakes/lijunchen/hello18/lib/lib.core -pkg lijunchen/hello18/lib -std-path $MOON_HOME/lib/core/target/wasm-gc/release/bundle -pkg-sources lijunchen/hello18/lib:./.mooncakes/lijunchen/hello18/lib -target wasm-gc -g -O0
-            moonc build-package ./lib/test.mbt ./target/wasm-gc/debug/test/lib/__generated_driver_for_internal_test.mbt -o ./target/wasm-gc/debug/test/lib/lib.internal_test.core -pkg username/hello/lib -is-main -std-path $MOON_HOME/lib/core/target/wasm-gc/release/bundle -i ./target/wasm-gc/debug/test/.mooncakes/lijunchen/hello18/lib/lib.mi:lib -pkg-sources username/hello/lib:./lib -target wasm-gc -g -O0 -no-mi
-            moonc link-core $MOON_HOME/lib/core/target/wasm-gc/release/bundle/core.core ./target/wasm-gc/debug/test/.mooncakes/lijunchen/hello18/lib/lib.core ./target/wasm-gc/debug/test/lib/lib.internal_test.core -main username/hello/lib -o ./target/wasm-gc/debug/test/lib/lib.internal_test.wasm -test-mode -pkg-config-path ./lib/moon.pkg.json -pkg-sources lijunchen/hello18/lib:./.mooncakes/lijunchen/hello18/lib -pkg-sources username/hello/lib:./lib -pkg-sources moonbitlang/core:$MOON_HOME/lib/core -exported_functions moonbit_test_driver_internal_execute,moonbit_test_driver_finish -target wasm-gc -g -O0
-        "#]],
-    );
-
-    check(
-        get_stdout(&dir, ["test", "--sort-input"]),
-        expect![[r#"
-            Hello, world!
-            Hello, world!
-            Total tests: 2, passed: 2, failed: 0.
-        "#]],
-    );
-
-    let actual = get_stderr(&dir, ["build"]);
-    assert!(actual.contains("moon: ran 3 tasks, now up to date"));
-
-    let actual = get_stdout(&dir, ["run", "main"]);
-    assert!(actual.contains("Hello, world!"));
-}
-
-#[test]
-fn test_moonbitlang_x() {
-    if std::env::var("CI").is_err() {
-        return;
-    }
-    let dir = TestDir::new("test_moonbitlang_x.in");
-    get_stdout(&dir, ["update"]);
-    get_stdout(&dir, ["install"]);
-
-    let build_output = get_stdout(&dir, ["build", "--dry-run", "--sort-input"]);
-
-    check(
-        &build_output,
-        expect![[r#"
-            moonc build-package ./.mooncakes/moonbitlang/x/stack/stack.mbt ./.mooncakes/moonbitlang/x/stack/types.mbt -w -a -alert -all -o ./target/wasm-gc/release/build/.mooncakes/moonbitlang/x/stack/stack.core -pkg moonbitlang/x/stack -std-path $MOON_HOME/lib/core/target/wasm-gc/release/bundle -pkg-sources moonbitlang/x/stack:./.mooncakes/moonbitlang/x/stack -target wasm-gc
-            moonc build-package ./src/lib/hello.mbt -o ./target/wasm-gc/release/build/lib/lib.core -pkg username/hello/lib -std-path $MOON_HOME/lib/core/target/wasm-gc/release/bundle -i ./target/wasm-gc/release/build/.mooncakes/moonbitlang/x/stack/stack.mi:stack -pkg-sources username/hello/lib:./src/lib -target wasm-gc
-            moonc build-package ./src/main/main.mbt -o ./target/wasm-gc/release/build/main/main.core -pkg username/hello/main -is-main -std-path $MOON_HOME/lib/core/target/wasm-gc/release/bundle -i ./target/wasm-gc/release/build/lib/lib.mi:lib -i ./target/wasm-gc/release/build/.mooncakes/moonbitlang/x/stack/stack.mi:stack -pkg-sources username/hello/main:./src/main -target wasm-gc
-            moonc link-core $MOON_HOME/lib/core/target/wasm-gc/release/bundle/core.core ./target/wasm-gc/release/build/.mooncakes/moonbitlang/x/stack/stack.core ./target/wasm-gc/release/build/lib/lib.core ./target/wasm-gc/release/build/main/main.core -main username/hello/main -o ./target/wasm-gc/release/build/main/main.wasm -pkg-config-path ./src/main/moon.pkg.json -pkg-sources moonbitlang/x/stack:./.mooncakes/moonbitlang/x/stack -pkg-sources username/hello/lib:./src/lib -pkg-sources username/hello/main:./src/main -pkg-sources moonbitlang/core:$MOON_HOME/lib/core -target wasm-gc
-        "#]],
-    );
-
-    let test_output = get_stdout(&dir, ["test", "--dry-run", "--sort-input"]);
-    check(
-        &test_output,
-        expect![[r#"
-            moonc build-package ./.mooncakes/moonbitlang/x/stack/stack.mbt ./.mooncakes/moonbitlang/x/stack/types.mbt -w -a -alert -all -o ./target/wasm-gc/debug/test/.mooncakes/moonbitlang/x/stack/stack.core -pkg moonbitlang/x/stack -std-path $MOON_HOME/lib/core/target/wasm-gc/release/bundle -pkg-sources moonbitlang/x/stack:./.mooncakes/moonbitlang/x/stack -target wasm-gc -g -O0
-            moon generate-test-driver --source-dir . --target-dir ./target --package username/hello/lib --sort-input --target wasm-gc --driver-kind blackbox --mode test
-            moonc build-package ./src/lib/hello.mbt -o ./target/wasm-gc/debug/test/lib/lib.core -pkg username/hello/lib -std-path $MOON_HOME/lib/core/target/wasm-gc/release/bundle -i ./target/wasm-gc/debug/test/.mooncakes/moonbitlang/x/stack/stack.mi:stack -pkg-sources username/hello/lib:./src/lib -target wasm-gc -g -O0
-            moonc build-package ./src/lib/hello_test.mbt ./target/wasm-gc/debug/test/lib/__generated_driver_for_blackbox_test.mbt -o ./target/wasm-gc/debug/test/lib/lib.blackbox_test.core -pkg username/hello/lib_blackbox_test -is-main -std-path $MOON_HOME/lib/core/target/wasm-gc/release/bundle -i ./target/wasm-gc/debug/test/lib/lib.mi:lib -i ./target/wasm-gc/debug/test/.mooncakes/moonbitlang/x/stack/stack.mi:stack -pkg-sources username/hello/lib_blackbox_test:./src/lib -target wasm-gc -g -O0 -blackbox-test -no-mi
-            moonc link-core $MOON_HOME/lib/core/target/wasm-gc/release/bundle/core.core ./target/wasm-gc/debug/test/.mooncakes/moonbitlang/x/stack/stack.core ./target/wasm-gc/debug/test/lib/lib.core ./target/wasm-gc/debug/test/lib/lib.blackbox_test.core -main username/hello/lib_blackbox_test -o ./target/wasm-gc/debug/test/lib/lib.blackbox_test.wasm -test-mode -pkg-config-path ./src/lib/moon.pkg.json -pkg-sources moonbitlang/x/stack:./.mooncakes/moonbitlang/x/stack -pkg-sources username/hello/lib:./src/lib -pkg-sources username/hello/lib_blackbox_test:./src/lib -pkg-sources moonbitlang/core:$MOON_HOME/lib/core -exported_functions moonbit_test_driver_internal_execute,moonbit_test_driver_finish -target wasm-gc -g -O0
-        "#]],
-    );
-
-    check(
-        get_stdout(&dir, ["run", "src/main"]),
-        expect![[r#"
-            Some(123)
-        "#]],
-    );
-}
-
-#[test]
-fn test_blackbox_success() {
-    let dir = TestDir::new("blackbox_success_test.in");
-
-    check(
-        get_stdout(
-            &dir,
-            [
-                "test",
-                "-p",
-                "username/hello/A",
-                "-f",
-                "hello_test.mbt",
-                "-i",
-                "0",
-                "--nostd",
-                "--sort-input",
-                "--dry-run",
-            ],
-        ),
-        expect![[r#"
-            moonc build-package ./D/hello.mbt -o ./target/wasm-gc/debug/test/D/D.core -pkg username/hello/D -pkg-sources username/hello/D:./D -target wasm-gc -g -O0
-            moon generate-test-driver --source-dir . --target-dir ./target --package username/hello/A --sort-input --target wasm-gc --driver-kind blackbox --mode test
-            moonc build-package ./A/hello.mbt -o ./target/wasm-gc/debug/test/A/A.core -pkg username/hello/A -i ./target/wasm-gc/debug/test/D/D.mi:D -pkg-sources username/hello/A:./A -target wasm-gc -g -O0
-            moonc build-package ./C/hello.mbt -o ./target/wasm-gc/debug/test/C/C.core -pkg username/hello/C -pkg-sources username/hello/C:./C -target wasm-gc -g -O0
-            moonc build-package ./A/hello_test.mbt ./target/wasm-gc/debug/test/A/__generated_driver_for_blackbox_test.mbt -o ./target/wasm-gc/debug/test/A/A.blackbox_test.core -pkg username/hello/A_blackbox_test -is-main -i ./target/wasm-gc/debug/test/A/A.mi:A -i ./target/wasm-gc/debug/test/D/D.mi:D -i ./target/wasm-gc/debug/test/C/C.mi:C -pkg-sources username/hello/A_blackbox_test:./A -target wasm-gc -g -O0 -blackbox-test -no-mi
-            moonc link-core ./target/wasm-gc/debug/test/D/D.core ./target/wasm-gc/debug/test/C/C.core ./target/wasm-gc/debug/test/A/A.core ./target/wasm-gc/debug/test/A/A.blackbox_test.core -main username/hello/A_blackbox_test -o ./target/wasm-gc/debug/test/A/A.blackbox_test.wasm -test-mode -pkg-config-path ./A/moon.pkg.json -pkg-sources username/hello/D:./D -pkg-sources username/hello/C:./C -pkg-sources username/hello/A:./A -pkg-sources username/hello/A_blackbox_test:./A -exported_functions moonbit_test_driver_internal_execute,moonbit_test_driver_finish -target wasm-gc -g -O0
-            moon generate-test-driver --source-dir . --target-dir ./target --package username/hello/A --sort-input --target wasm-gc --driver-kind whitebox --mode test
-            moonc build-package ./B/hello.mbt -o ./target/wasm-gc/debug/test/B/B.core -pkg username/hello/B -pkg-sources username/hello/B:./B -target wasm-gc -g -O0
-            moonc build-package ./A/hello.mbt ./A/hello_wbtest.mbt ./target/wasm-gc/debug/test/A/__generated_driver_for_whitebox_test.mbt -o ./target/wasm-gc/debug/test/A/A.whitebox_test.core -pkg username/hello/A -is-main -i ./target/wasm-gc/debug/test/D/D.mi:D -i ./target/wasm-gc/debug/test/B/B.mi:B -pkg-sources username/hello/A:./A -target wasm-gc -g -O0 -whitebox-test -no-mi
-            moonc link-core ./target/wasm-gc/debug/test/D/D.core ./target/wasm-gc/debug/test/B/B.core ./target/wasm-gc/debug/test/A/A.whitebox_test.core -main username/hello/A -o ./target/wasm-gc/debug/test/A/A.whitebox_test.wasm -test-mode -pkg-config-path ./A/moon.pkg.json -pkg-sources username/hello/D:./D -pkg-sources username/hello/B:./B -pkg-sources username/hello/A:./A -exported_functions moonbit_test_driver_internal_execute,moonbit_test_driver_finish -target wasm-gc -g -O0
-        "#]],
-    );
-
-    check(
-        get_stdout(
-            &dir,
-            [
-                "test",
-                "-p",
-                "username/hello/A",
-                "-f",
-                "hello_test.mbt",
-                "-i",
-                "0",
-            ],
-        ),
-        expect![[r#"
-            output from A/hello.mbt!
-            output from C/hello.mbt!
-            output from D/hello.mbt!
-            Total tests: 1, passed: 1, failed: 0.
-        "#]],
-    );
-
-    check(
-        get_stdout(&dir, ["test"]),
-        expect![[r#"
-            output from A/hello.mbt!
-            output from C/hello.mbt!
-            output from D/hello.mbt!
-            self.a: 33
-            Total tests: 2, passed: 2, failed: 0.
-        "#]],
-    );
-
-    check(
-        get_stdout(&dir, ["check", "--sort-input", "--dry-run"]),
-        expect![[r#"
-            moonc check ./main/main.mbt -o ./target/wasm-gc/release/check/main/main.mi -pkg username/hello/main -is-main -std-path $MOON_HOME/lib/core/target/wasm-gc/release/bundle -pkg-sources username/hello/main:./main -target wasm-gc
-            moonc check ./D/hello.mbt -o ./target/wasm-gc/release/check/D/D.mi -pkg username/hello/D -std-path $MOON_HOME/lib/core/target/wasm-gc/release/bundle -pkg-sources username/hello/D:./D -target wasm-gc
-            moonc check ./A/hello.mbt -o ./target/wasm-gc/release/check/A/A.mi -pkg username/hello/A -std-path $MOON_HOME/lib/core/target/wasm-gc/release/bundle -i ./target/wasm-gc/release/check/D/D.mi:D -pkg-sources username/hello/A:./A -target wasm-gc
-            moonc check ./C/hello.mbt -o ./target/wasm-gc/release/check/C/C.mi -pkg username/hello/C -std-path $MOON_HOME/lib/core/target/wasm-gc/release/bundle -pkg-sources username/hello/C:./C -target wasm-gc
-            moonc check ./A/hello_test.mbt -o ./target/wasm-gc/release/check/A/A.blackbox_test.mi -pkg username/hello/A_blackbox_test -std-path $MOON_HOME/lib/core/target/wasm-gc/release/bundle -i ./target/wasm-gc/release/check/A/A.mi:A -i ./target/wasm-gc/release/check/D/D.mi:D -i ./target/wasm-gc/release/check/C/C.mi:C -pkg-sources username/hello/A_blackbox_test:./A -target wasm-gc -blackbox-test
-            moonc check ./B/hello.mbt -o ./target/wasm-gc/release/check/B/B.mi -pkg username/hello/B -std-path $MOON_HOME/lib/core/target/wasm-gc/release/bundle -pkg-sources username/hello/B:./B -target wasm-gc
-            moonc check ./A/hello.mbt ./A/hello_wbtest.mbt -o ./target/wasm-gc/release/check/A/A.whitebox_test.mi -pkg username/hello/A -std-path $MOON_HOME/lib/core/target/wasm-gc/release/bundle -i ./target/wasm-gc/release/check/D/D.mi:D -i ./target/wasm-gc/release/check/B/B.mi:B -pkg-sources username/hello/A:./A -target wasm-gc -whitebox-test
-        "#]],
-    );
-
-    snapbox::cmd::Command::new(moon_bin())
-        .current_dir(&dir)
-        .args(["check", "--sort-input"])
-        .assert()
-        .success();
-
-    #[cfg(unix)]
-    {
-        let p = dir.join("target/packages.json");
-        check(
-            replace_dir(&std::fs::read_to_string(p).unwrap(), &dir),
-            expect![[r#"
-                {
-                  "source_dir": "$ROOT",
-                  "name": "username/hello",
-                  "packages": [
-                    {
-                      "is-main": false,
-                      "is-third-party": false,
-                      "root-path": "$ROOT/A",
-                      "root": "username/hello",
-                      "rel": "A",
-                      "files": {
-                        "$ROOT/A/hello.mbt": {
-                          "backend": [
-                            "Wasm",
-                            "WasmGC",
-                            "Js",
-                            "Native",
-                            "LLVM"
-                          ],
-                          "optlevel": [
-                            "Debug",
-                            "Release"
-                          ]
-                        }
-                      },
-                      "wbtest-files": {
-                        "$ROOT/A/hello_wbtest.mbt": {
-                          "backend": [
-                            "Wasm",
-                            "WasmGC",
-                            "Js",
-                            "Native",
-                            "LLVM"
-                          ],
-                          "optlevel": [
-                            "Debug",
-                            "Release"
-                          ]
-                        }
-                      },
-                      "test-files": {
-                        "$ROOT/A/hello_test.mbt": {
-                          "backend": [
-                            "Wasm",
-                            "WasmGC",
-                            "Js",
-                            "Native",
-                            "LLVM"
-                          ],
-                          "optlevel": [
-                            "Debug",
-                            "Release"
-                          ]
-                        }
-                      },
-                      "mbt-md-files": {},
-                      "deps": [
-                        {
-                          "path": "username/hello/D",
-                          "alias": "D",
-                          "fspath": "$ROOT/D"
-                        }
-                      ],
-                      "wbtest-deps": [
-                        {
-                          "path": "username/hello/B",
-                          "alias": "B",
-                          "fspath": "$ROOT/B"
-                        }
-                      ],
-                      "test-deps": [
-                        {
-                          "path": "username/hello/C",
-                          "alias": "C",
-                          "fspath": "$ROOT/C"
-                        }
-                      ],
-                      "artifact": "$ROOT/target/wasm-gc/release/check/A/A.mi"
-                    },
-                    {
-                      "is-main": false,
-                      "is-third-party": false,
-                      "root-path": "$ROOT/B",
-                      "root": "username/hello",
-                      "rel": "B",
-                      "files": {
-                        "$ROOT/B/hello.mbt": {
-                          "backend": [
-                            "Wasm",
-                            "WasmGC",
-                            "Js",
-                            "Native",
-                            "LLVM"
-                          ],
-                          "optlevel": [
-                            "Debug",
-                            "Release"
-                          ]
-                        }
-                      },
-                      "wbtest-files": {},
-                      "test-files": {},
-                      "mbt-md-files": {},
-                      "deps": [],
-                      "wbtest-deps": [],
-                      "test-deps": [],
-                      "artifact": "$ROOT/target/wasm-gc/release/check/B/B.mi"
-                    },
-                    {
-                      "is-main": false,
-                      "is-third-party": false,
-                      "root-path": "$ROOT/C",
-                      "root": "username/hello",
-                      "rel": "C",
-                      "files": {
-                        "$ROOT/C/hello.mbt": {
-                          "backend": [
-                            "Wasm",
-                            "WasmGC",
-                            "Js",
-                            "Native",
-                            "LLVM"
-                          ],
-                          "optlevel": [
-                            "Debug",
-                            "Release"
-                          ]
-                        }
-                      },
-                      "wbtest-files": {},
-                      "test-files": {},
-                      "mbt-md-files": {},
-                      "deps": [],
-                      "wbtest-deps": [],
-                      "test-deps": [],
-                      "artifact": "$ROOT/target/wasm-gc/release/check/C/C.mi"
-                    },
-                    {
-                      "is-main": false,
-                      "is-third-party": false,
-                      "root-path": "$ROOT/D",
-                      "root": "username/hello",
-                      "rel": "D",
-                      "files": {
-                        "$ROOT/D/hello.mbt": {
-                          "backend": [
-                            "Wasm",
-                            "WasmGC",
-                            "Js",
-                            "Native",
-                            "LLVM"
-                          ],
-                          "optlevel": [
-                            "Debug",
-                            "Release"
-                          ]
-                        }
-                      },
-                      "wbtest-files": {},
-                      "test-files": {},
-                      "mbt-md-files": {},
-                      "deps": [],
-                      "wbtest-deps": [],
-                      "test-deps": [],
-                      "artifact": "$ROOT/target/wasm-gc/release/check/D/D.mi"
-                    },
-                    {
-                      "is-main": true,
-                      "is-third-party": false,
-                      "root-path": "$ROOT/main",
-                      "root": "username/hello",
-                      "rel": "main",
-                      "files": {
-                        "$ROOT/main/main.mbt": {
-                          "backend": [
-                            "Wasm",
-                            "WasmGC",
-                            "Js",
-                            "Native",
-                            "LLVM"
-                          ],
-                          "optlevel": [
-                            "Debug",
-                            "Release"
-                          ]
-                        }
-                      },
-                      "wbtest-files": {},
-                      "test-files": {},
-                      "mbt-md-files": {},
-                      "deps": [],
-                      "wbtest-deps": [],
-                      "test-deps": [],
-                      "artifact": "$ROOT/target/wasm-gc/release/check/main/main.mi"
-                    }
-                  ],
-                  "deps": [],
-                  "backend": "wasm-gc",
-                  "opt_level": "release",
-                  "source": null
-                }"#]],
-        );
-    }
-}
-
-#[test]
-fn test_blackbox_failed() {
-    let dir = TestDir::new("blackbox_failed_test.in");
-
-    let output = snapbox::cmd::Command::new(moon_bin())
-        .current_dir(&dir)
-        .arg("test")
-        .assert()
-        .failure()
-        .get_output()
-        .stderr
-        .to_owned();
-
-    let output = String::from_utf8_lossy(&output);
-    // bbtest can not use private function in bbtest_import
-    assert!(output.contains("Value _private_hello not found in package `A`"));
-    // bbtest_import could no be used in _wbtest.mbt
-    assert!(output.contains("Package \"C\" not found in the loaded packages."));
-
-    let output = snapbox::cmd::Command::new(moon_bin())
-        .current_dir(&dir)
-        .args(["check"])
-        .assert()
-        .failure()
-        .get_output()
-        .stderr
-        .to_owned();
-
-    let output = String::from_utf8_lossy(&output);
-    assert!(output.contains("Warning: Unused variable 'a'"));
-    assert!(output.contains("Warning: Unused variable 'b'"));
-    assert!(output.contains("Value _private_hello not found in package `A`"));
-    assert!(output.contains("Package \"C\" not found in the loaded packages."));
-}
-
-#[test]
-fn test_blackbox_test_core_override() {
-    let dir = TestDir::new("blackbox_test_core_override.in");
-    let output = get_stdout(
-        &dir,
-        ["test", "--enable-coverage", "--dry-run", "--sort-input"],
-    );
-    check(
-        &output,
-        expect![[r#"
-            moon generate-test-driver --source-dir . --target-dir ./target --package moonbitlang/core/builtin --sort-input --target wasm-gc --driver-kind blackbox --enable-coverage --coverage-package-override=@self --mode test
-            moonc build-package ./builtin/main.mbt -o ./target/wasm-gc/debug/test/builtin/builtin.core -pkg moonbitlang/core/builtin -pkg-sources moonbitlang/core/builtin:./builtin -target wasm-gc -g -O0 -enable-coverage -coverage-package-override=@self
-            moonc build-package -o ./target/wasm-gc/debug/test/prelude/prelude.core -pkg moonbitlang/core/prelude -pkg-sources moonbitlang/core/prelude:./prelude -target wasm-gc -g -O0 -enable-coverage
-            moonc build-package ./builtin/main_test.mbt ./target/wasm-gc/debug/test/builtin/__generated_driver_for_blackbox_test.mbt -o ./target/wasm-gc/debug/test/builtin/builtin.blackbox_test.core -pkg moonbitlang/core/builtin_blackbox_test -is-main -i ./target/wasm-gc/debug/test/builtin/builtin.mi:builtin -i ./target/wasm-gc/debug/test/prelude/prelude.mi:prelude -pkg-sources moonbitlang/core/builtin_blackbox_test:./builtin -target wasm-gc -g -O0 -enable-coverage -coverage-package-override=moonbitlang/core/builtin -blackbox-test -no-mi
-            moonc link-core ./target/wasm-gc/debug/test/prelude/prelude.core ./target/wasm-gc/debug/test/builtin/builtin.core ./target/wasm-gc/debug/test/builtin/builtin.blackbox_test.core -main moonbitlang/core/builtin_blackbox_test -o ./target/wasm-gc/debug/test/builtin/builtin.blackbox_test.wasm -test-mode -pkg-config-path ./builtin/moon.pkg.json -pkg-sources moonbitlang/core/prelude:./prelude -pkg-sources moonbitlang/core/builtin:./builtin -pkg-sources moonbitlang/core/builtin_blackbox_test:./builtin -exported_functions moonbit_test_driver_internal_execute,moonbit_test_driver_finish -target wasm-gc -g -O0
-            moon generate-test-driver --source-dir . --target-dir ./target --package moonbitlang/core/builtin --sort-input --target wasm-gc --driver-kind internal --enable-coverage --coverage-package-override=@self --mode test
-            moonc build-package ./builtin/main.mbt ./target/wasm-gc/debug/test/builtin/__generated_driver_for_internal_test.mbt -o ./target/wasm-gc/debug/test/builtin/builtin.internal_test.core -pkg moonbitlang/core/builtin -is-main -pkg-sources moonbitlang/core/builtin:./builtin -target wasm-gc -g -O0 -enable-coverage -coverage-package-override=@self -no-mi
-            moonc link-core ./target/wasm-gc/debug/test/builtin/builtin.internal_test.core -main moonbitlang/core/builtin -o ./target/wasm-gc/debug/test/builtin/builtin.internal_test.wasm -test-mode -pkg-config-path ./builtin/moon.pkg.json -pkg-sources moonbitlang/core/builtin:./builtin -exported_functions moonbit_test_driver_internal_execute,moonbit_test_driver_finish -target wasm-gc -g -O0
-        "#]],
-    );
-
-    let mut found = false;
-    for line in output.lines() {
-        // For the command compiling builtin's blackbox tests,
-        if line.contains("moonc build-package") && line.contains("builtin_blackbox_test") {
-            found = true;
-            // it should have the -enable-coverage flag
-            assert!(
-                line.contains("-enable-coverage"),
-                "No -enable-coverage flag found in the command: {}",
-                line
-            );
-            // and -coverage-package-override to the original package
-            assert!(
-                line.contains("-coverage-package-override=moonbitlang/core/builtin"),
-                "No -coverage-package-override=moonbitlang/core/builtin found in the command: {}",
-                line
-            );
-            // and should not contain -coverage-package-override to itself
-            assert!(
-                !line.contains("-coverage-package-override=@self"),
-                "Unexpected -coverage-package-override=@self found in the command: {}",
-                line
-            );
-        }
-    }
-    assert!(found, "builtin's blackbox tests not found in the output");
-}
-
-#[test]
-fn test_blackbox_dedup_alias() {
-    std::env::set_var("RUST_BACKTRACE", "0");
-    let dir = TestDir::new("blackbox_test_dedup_alias.in");
-    let output = get_err_stderr(&dir, ["test"]);
-    check(
-        &output,
-        expect![[r#"
-            error: Duplicate alias `lib` at "$ROOT/lib/moon.pkg.json". "test-import" will automatically add "import" and current pkg as dependency so you don't need to add it manually. If you're test-importing a dependency with the same default alias as your current package, considering give it a different alias.
-        "#]],
-    );
-}
-
-#[test]
-fn test_import_memory_and_heap_start() {
-    let dir = TestDir::new("import_memory.in");
-    check(
-        get_stdout(
-            &dir,
-            [
-                "build",
-                "--target",
-                "wasm",
-                "--dry-run",
-                "--sort-input",
-                "--nostd",
-            ],
-        ),
-        expect![[r#"
-            moonc build-package ./lib/hello.mbt -o ./target/wasm/release/build/lib/lib.core -pkg username/hello/lib -pkg-sources username/hello/lib:./lib -target wasm
-            moonc build-package ./main/main.mbt -o ./target/wasm/release/build/main/main.core -pkg username/hello/main -is-main -i ./target/wasm/release/build/lib/lib.mi:lib -pkg-sources username/hello/main:./main -target wasm
-            moonc link-core ./target/wasm/release/build/lib/lib.core ./target/wasm/release/build/main/main.core -main username/hello/main -o ./target/wasm/release/build/main/main.wasm -pkg-config-path ./main/moon.pkg.json -pkg-sources username/hello/lib:./lib -pkg-sources username/hello/main:./main -target wasm -import-memory-module xxx -import-memory-name yyy -heap-start-address 65536
-        "#]],
-    );
-
-    let dir = TestDir::new("import_memory.in");
-    check(
-        get_stdout(
-            &dir,
-            [
-                "build",
-                "--target",
-                "wasm-gc",
-                "--dry-run",
-                "--sort-input",
-                "--nostd",
-            ],
-        ),
-        expect![[r#"
-            moonc build-package ./lib/hello.mbt -o ./target/wasm-gc/release/build/lib/lib.core -pkg username/hello/lib -pkg-sources username/hello/lib:./lib -target wasm-gc
-            moonc build-package ./main/main.mbt -o ./target/wasm-gc/release/build/main/main.core -pkg username/hello/main -is-main -i ./target/wasm-gc/release/build/lib/lib.mi:lib -pkg-sources username/hello/main:./main -target wasm-gc
-            moonc link-core ./target/wasm-gc/release/build/lib/lib.core ./target/wasm-gc/release/build/main/main.core -main username/hello/main -o ./target/wasm-gc/release/build/main/main.wasm -pkg-config-path ./main/moon.pkg.json -pkg-sources username/hello/lib:./lib -pkg-sources username/hello/main:./main -target wasm-gc -import-memory-module xxx -import-memory-name yyy
-        "#]],
-    );
-}
-
-#[test]
-fn test_import_shared_memory() {
-    let dir = TestDir::new("import_shared_memory.in");
-    check(
-        get_stdout(
-            &dir,
-            [
-                "build",
-                "--target",
-                "wasm",
-                "--dry-run",
-                "--sort-input",
-                "--nostd",
-            ],
-        ),
-        expect![[r#"
-            moonc build-package ./lib/hello.mbt -o ./target/wasm/release/build/lib/lib.core -pkg username/hello/lib -pkg-sources username/hello/lib:./lib -target wasm
-            moonc build-package ./main/main.mbt -o ./target/wasm/release/build/main/main.core -pkg username/hello/main -is-main -i ./target/wasm/release/build/lib/lib.mi:lib -pkg-sources username/hello/main:./main -target wasm
-            moonc link-core ./target/wasm/release/build/lib/lib.core ./target/wasm/release/build/main/main.core -main username/hello/main -o ./target/wasm/release/build/main/main.wasm -pkg-config-path ./main/moon.pkg.json -pkg-sources username/hello/lib:./lib -pkg-sources username/hello/main:./main -target wasm -import-memory-module xxx -import-memory-name yyy -memory-limits-min 1 -memory-limits-max 65536 -shared-memory -heap-start-address 65536
-        "#]],
-    );
-
-    let dir = TestDir::new("import_shared_memory.in");
-    check(
-        get_stdout(
-            &dir,
-            [
-                "build",
-                "--target",
-                "wasm-gc",
-                "--dry-run",
-                "--sort-input",
-                "--nostd",
-            ],
-        ),
-        expect![[r#"
-            moonc build-package ./lib/hello.mbt -o ./target/wasm-gc/release/build/lib/lib.core -pkg username/hello/lib -pkg-sources username/hello/lib:./lib -target wasm-gc
-            moonc build-package ./main/main.mbt -o ./target/wasm-gc/release/build/main/main.core -pkg username/hello/main -is-main -i ./target/wasm-gc/release/build/lib/lib.mi:lib -pkg-sources username/hello/main:./main -target wasm-gc
-            moonc link-core ./target/wasm-gc/release/build/lib/lib.core ./target/wasm-gc/release/build/main/main.core -main username/hello/main -o ./target/wasm-gc/release/build/main/main.wasm -pkg-config-path ./main/moon.pkg.json -pkg-sources username/hello/lib:./lib -pkg-sources username/hello/main:./main -target wasm-gc -import-memory-module xxx -import-memory-name yyy -memory-limits-min 1 -memory-limits-max 65535 -shared-memory
-        "#]],
-    );
-}
-
-#[cfg(unix)]
-#[test]
-fn test_moon_run_native() {
-    let dir = TestDir::new("run_single_mbt_file.in");
-
-    let output = get_stdout(
-        &dir,
-        ["run", "a/b/single.mbt", "--target", "native", "--dry-run"],
-    );
-    check(
-        &output,
-        expect![[r#"
-            moonc build-package $ROOT/a/b/single.mbt -o $ROOT/a/b/target/single.core -std-path $MOON_HOME/lib/core/target/native/release/bundle -is-main -pkg moon/run/single -g -O0 -source-map -target native
-            moonc link-core $MOON_HOME/lib/core/target/native/release/bundle/core.core $ROOT/a/b/target/single.core -o $ROOT/a/b/target/single.c -pkg-sources moon/run/single:$ROOT/a/b -pkg-sources moonbitlang/core:$MOON_HOME/lib/core -g -O0 -source-map -target native
-            $MOON_HOME/bin/internal/tcc -I$MOON_HOME/include -L$MOON_HOME/lib $MOON_HOME/lib/runtime.c -lm -DMOONBIT_NATIVE_NO_SYS_HEADER -run $ROOT/a/b/target/single.c
-        "#]],
-    );
-
-    let output = get_stdout(
-        &dir,
-        [
-            "run",
-            "a/b/single.mbt",
-            "--target",
-            "native",
-            "--dry-run",
-            "--release",
-        ],
-    );
-    check(
-        &output,
-        #[cfg(windows)]
-        expect![[r#"
-            moonc build-package $ROOT/a/b/single.mbt -o $ROOT/a/b/target/single.core -std-path $MOON_HOME/lib/core/target/native/release/bundle -is-main -pkg moon/run/single -g -O0 -source-map -target native
-            moonc link-core $MOON_HOME/lib/core/target/native/release/bundle/core.core $ROOT/a/b/target/single.core -o $ROOT/a/b/target/single.c -pkg-sources moon/run/single:$ROOT/a/b -pkg-sources moonbitlang/core:$MOON_HOME/lib/core -g -O0 -source-map -target native
-            cc -o $ROOT/a/b/target/single.exe -I$MOON_HOME/include -L$MOON_HOME/lib -fwrapv -fno-strict-aliasing -O0 $MOON_HOME/lib/runtime.c $ROOT/a/b/target/single.c -lm
-            $ROOT/a/b/target/single.exe
-        "#]],
-        #[cfg(not(windows))]
-        expect![[r#"
-            moonc build-package $ROOT/a/b/single.mbt -o $ROOT/a/b/target/single.core -std-path $MOON_HOME/lib/core/target/native/release/bundle -is-main -pkg moon/run/single -g -O0 -source-map -target native
-            moonc link-core $MOON_HOME/lib/core/target/native/release/bundle/core.core $ROOT/a/b/target/single.core -o $ROOT/a/b/target/single.c -pkg-sources moon/run/single:$ROOT/a/b -pkg-sources moonbitlang/core:$MOON_HOME/lib/core -g -O0 -source-map -target native
-            cc -o $ROOT/a/b/target/single.out -I$MOON_HOME/include -L$MOON_HOME/lib -fwrapv -fno-strict-aliasing -O0 $MOON_HOME/lib/runtime.c $ROOT/a/b/target/single.c -lm
-            $ROOT/a/b/target/single.exe
-        "#]],
-    );
-}
-
-#[test]
-fn test_moon_run_single_mbt_file() {
-    let dir = TestDir::new("run_single_mbt_file.in");
-
-    let output = get_stdout(
-        &dir,
-        [
-            "run",
-            "a/b/single.mbt",
-            "--target",
-            "js",
-            "--build-only",
-            "--dry-run",
-        ],
-    );
-    check(
-        &output,
-        expect![[r#"
-            moonc build-package $ROOT/a/b/single.mbt -o $ROOT/a/b/target/single.core -std-path $MOON_HOME/lib/core/target/js/release/bundle -is-main -pkg moon/run/single -g -O0 -source-map -target js
-            moonc link-core $MOON_HOME/lib/core/target/js/release/bundle/core.core $ROOT/a/b/target/single.core -o $ROOT/a/b/target/single.js -pkg-sources moon/run/single:$ROOT/a/b -pkg-sources moonbitlang/core:$MOON_HOME/lib/core -g -O0 -source-map -target js
-        "#]],
-    );
-
-    let output = get_stdout(
-        &dir,
-        ["run", "a/b/single.mbt", "--target", "js", "--build-only"],
-    );
-    check(
-        &output,
-        expect![[r#"
-            {"artifacts_path":["$ROOT/a/b/target/single.js"]}
-        "#]],
-    );
-    assert!(dir.join("a/b/target/single.js").exists());
-
-    let output = get_stdout(&dir, ["run", "a/b/single.mbt", "--dry-run"]);
-    check(
-        &output,
-        expect![[r#"
-            moonc build-package $ROOT/a/b/single.mbt -o $ROOT/a/b/target/single.core -std-path $MOON_HOME/lib/core/target/wasm-gc/release/bundle -is-main -pkg moon/run/single -g -O0 -source-map -target wasm-gc
-            moonc link-core $MOON_HOME/lib/core/target/wasm-gc/release/bundle/core.core $ROOT/a/b/target/single.core -o $ROOT/a/b/target/single.wasm -pkg-sources moon/run/single:$ROOT/a/b -pkg-sources moonbitlang/core:$MOON_HOME/lib/core -g -O0 -source-map -target wasm-gc
->>>>>>> d550a083
             moonrun $ROOT/a/b/target/single.wasm
         "#]],
     );
